--- conflicted
+++ resolved
@@ -254,18 +254,12 @@
 
     # Create wiggle figures
     wave_fig = plt.figure()
-<<<<<<< HEAD
-    wave_ax = wave_fig.subplots(len(SN_list))
-    wave_ax[0].set_title('Waveforms')
-    wave_fig.tight_layout()
-=======
     wave_ax = wave_fig.subplots()
     wave_ax.set_ylim([-1,len(SN_list)])  
     wave_ax.set_yticks(np.arange(len(SN_list)))
     wave_ax.set_yticklabels(SN_list)
     wave_fig.suptitle('Normalized Detrended Waveforms')
     # find minimum start time for each stream
->>>>>>> 37cb847e
     
         ## Individual Metadata tests:
     for SN_index, SN in enumerate(SN_list):

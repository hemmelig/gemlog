--- conflicted
+++ resolved
@@ -77,11 +77,7 @@
     gps_dict = {}
     
     ## Individual Metadata:    
-<<<<<<< HEAD
-    # errors_dict()= {"battery" : batt_errors,"temperature" : temp_errors}
-    ## Add error and warning lists back...
-=======
-    
+
     ##Create battery and temperature time series graphs for all SN
     batt_temp_fig = plt.figure(0)
     batt_temp_ax = batt_temp_fig.subplots(2)
@@ -93,8 +89,7 @@
     batt_temp_ax[1].set_xlabel("seconds")
     batt_temp_fig.tight_layout()
     #format x axis from POXIS to datetime
-    
->>>>>>> e300ba5f
+
     for SN in SN_list:
         print('\nChecking metadata for ' + SN)
         metadata = pd.read_csv(path +'/metadata/' + SN + 'metadata_000.txt', sep = ',')

--- conflicted
+++ resolved
@@ -296,41 +296,6 @@
             print(warn_message)
         else:
             errors_df.loc[SN, "A2 flat"] = "OKAY" 
-      
-<<<<<<< HEAD
-        #failure_type = "A2"
-        A2_check = (np.sum(np.diff(metadata.A2) == 0) / (len(metadata.A2) -1 ))
-        limit = 0.01
-        if A2_check > limit: 
-            errors_df.loc[SN, "A2 dV/dt"] = "ERROR"
-            err_message = f"{SN} A2 ERROR: A2 dV/dt constant ratio of {np.round(A2_check,decimals=3)} (limit is {limit})."
-            errors.append(err_message)
-        if not (all(metadata.A2 >=0) & all(metadata.A2 <= 3.1)):
-            failure_message = SN + ': Bad A2'
-            errors_df.loc[SN, "A2 error"] = 1 #yes error exists (true)
-            errors.append(failure_message) 
-            print(f"{SN} A2 ERROR: A2 malfunction")
-        else:
-            errors_df.loc[SN, "A2 error"] = "OKAY" #no error present(false)
-        errors_df.loc[SN,"A2 dV/dt nonzero"] = "OKAY"
-=======
-        # #failure_type = "A2"
-        # #errors_df.loc[SN, "A2"] = np.NaN #probably don't need this
-        # A2_check = (np.sum(np.diff(metadata.A2) == 0) / (len(metadata.A2) -1 ))
-        # limit = 0.01
-        # if A2_check > limit: 
-        #     errors_df.loc[SN, "A2 dV/dt"] = "ERROR"
-        #     err_message = f"{SN} A2 ERROR: A2 dV/dt constant ratio of {np.round(A2_check,decimals=3)} (limit is {limit})."
-        #     errors.append(err_message)
-        # if not (all(metadata.A2 >=0) & all(metadata.A2 <= 3.1)):
-        #     failure_message = SN + ': Bad A2'
-        #     errors_df.loc[SN, "A2 error"] = 1 #yes error exists (true)
-        #     errors.append(failure_message) 
-        #     print(f"{SN} A2 ERROR: A2 malfunction")
-        # else:
-        #     errors_df.loc[SN, "A2 error"] = "OKAY" #no error present(false)
-        # errors_df.loc[SN,"A2 flat"] = "OKAY"
->>>>>>> 84b51897
             
        #Check A2 is within range
         if not within_A2_range:

import pandas as pd
import numpy as np
import scipy.signal
import matplotlib.pyplot as plt
import matplotlib.dates as mdates
import os, glob, obspy, gemlog
import time
import datetime
from gemlog.gemlog_aux import check_lags
from io import StringIO 
import sys
import pdb
import shutil
from fpdf import FPDF
from matplotlib.backends.backend_pdf import PdfPages

## TO DO:
# - one plot for each Sn with three axis (normalize GPS and plot with battery voltage)
# - average voltage decay rate


def unique(list1):
    unique, index = np.unique(list1, return_index=True)
    return sorted(unique)

def verify_huddle_test(path, SN_list = [], SN_to_exclude = [], individual_only = False, run_crosscorrelation_checks = False):
    """Perform a battery of tests on converted data from a huddle test to ensure that no Gems are
    obviously malfunctioning. 

    verify_huddle_test assumes that the Gems start recording data simultaneously, stop recording 
    data simultaneously, and are all located in the same place (barbs within about 30 cm). 
    
    Checks performed on each Gem individually include the following:
    --Reported temperature, battery power, and A2/A3 are reasonable. Unreasonable values could 
    indicate hardware problems.
    --Other metadata show no evidence of memory overruns or other computational problems.
    --GPS information is collected frequently and shows a consistent location.
    --Waveforms do not appear to be clipped or otherwise problematic.

    Checks performed by comparing Gems to each other for consistency include the following:
    --All Gems record approximately the same temperature time series.
    --GPS data show all Gems being in approximately the same place.
    --During high signal/noise ratio periods, time lags among sensors are mostly zero. If this is 
    not true, it means that sample timing is being calculated badly, so array analyses could be
    inaccurate.

    Parameters
    ----------
    path : str
        Path to project folder, which contains subfolders mseed, metadata, and gps
    SN_list : list
        List of serial numbers that should be processed
    SN_to_exclude : list
        List of serial numbers that should NOT be processed

    Returns
    -------
    dict with following elements:
    --errors: list of problems that must be fixed
    --warnings: list of potential problems
    --stats: data frame showing quantitative results for all tests
    --results: data frame showing qualitative results for all tests
    """
    #%%
    if False: ## set default input values in development; set to True if running the code line-by-line
        if os.getlogin() == 'tamara':
            path = '/home/tamara/gemlog/demo_QC'
        elif os.getlogin() == 'jake':
            path = '/home/jake/Work/gemlog_python/demo_QC'
        else:
            print('unknown user, need to define path')
        SN_list = ['058','061','065','077']
        SN_to_exclude = []
        individual_only = False
        run_crosscorrelation_checks = False
#%%    
    ## Create folder for figures
    figure_path = os.path.join(path, "figures")
    file_exists = os.path.exists(figure_path)
    if file_exists == False:    
        os.mkdir(figure_path)
    else:
        pass
    
    
    ## Create blank error, warning, and notes lists to save console messages
    errors = []
    warnings = []
    notes = []
    
    ## Huddle test performance requirements:
    #### >=3 loggers must have barbs facing each other and all within 15 cm, in a turbulence-suppressed semi-enclosed space, sitting on a shared hard surface on top of padding, with good GPS signal, in a site that is not next to a continuous noise source (duty cycle < 80%). Loggers should all start and stop acquisition within 1 minute of each other, and run for at least one week.

    metadata_path = path + '/metadata'
    gps_path = path + '/gps'
    mseed_path = path + '/mseed'
    for test_path in [metadata_path, gps_path, mseed_path]:
        try:
            fn = os.listdir(test_path)
        except:
            raise(Exception(test_path + ' not found'))

    ## identify the list of serial numbers to test, including user input to include/exclude
    if len(SN_list) == 0:
        SN_list = unique([filename[-14:-11] for filename in glob.glob(path + '/gps/*')])
    SN_list = [SN for SN in SN_list if SN not in SN_to_exclude]
    print('Identified serial numbers ' + str(SN_list))
   
    pstats_df = pd.DataFrame(index = SN_list) #create dataframe for parameter statistics
    errors_df = pd.DataFrame(index = SN_list) #create dataframe for errors by category
    group_df = pd.DataFrame(index = SN_list) #create dataframe for group gps test
    
    gps_dict = {} 
    metadata_dict = {}
    interval_dict = {}
    #### Individual Metadata: 
    ### Initialize plots
    plt.close('all') #close any previous figures  
    
    ## Create a PDF output of plots
    # maybe delete?
    plot_dir = 'plots'
    
            
    ##Create battery and temperature time series graphs for all SN
    batt_temp_fig = plt.figure(0,figsize = (6.5,5))
    batt_temp_ax = batt_temp_fig.subplots(2)
    batt_temp_ax[0].set_title("Battery Voltage")
    batt_temp_ax[0].set_ylabel("voltage (V)")
    batt_temp_ax[1].set_title("Temperature")
    batt_temp_ax[1].set_ylabel("temperature (C)")
    batt_temp_ax[1].set_xlabel("month-date hour")
    batt_temp_fig.tight_layout(h_pad = 3.0)
    
    ##Create A2 and A3 time series graphs for all SN
    A2_A3_fig = plt.figure(1, figsize = (6.5,5))
    A2_A3_ax = A2_A3_fig.subplots(2)
    A2_A3_ax[0].set_title("A2")
    A2_A3_ax[0].set_ylabel("Voltage (V)")
    A2_A3_ax[0].set_xlabel("month-date hour")
    A2_A3_ax[1].set_title("A3")
    A2_A3_ax[1].set_ylabel("Voltage (V)")
    A2_A3_ax[1].set_xlabel("month-date hour")
    A2_A3_fig.tight_layout(h_pad = 3.0)
    
    #Create GPS runtime histogram plots for all SN 
    # will not plot for single SN
    # get list of axis even if there is only one in SN_list
    gps_fig = plt.figure(2, figsize = (6.5,5),)
    gps_ax = gps_fig.subplots(len(SN_list))
    gps_ax[0].set_title("GPS Runtime")
    gps_fig.tight_layout()

    
    
        ## Individual Metadata tests:
    for SN_index, SN in enumerate(SN_list):
        print('\nChecking metadata for ' + SN)
        metadata = pd.read_csv(path +'/metadata/' + SN + 'metadata_000.txt', sep = ',')
        metadata_dict[SN] = metadata
        if len(metadata) < 86400: 
            formatter = mdates.DateFormatter('%H:%M')
            xlabel = np.round(metadata.iloc[1,13])
            xlabel = datetime.datetime.utcfromtimestamp(xlabel).strftime('%Y-%m-%d')
        else:
            formatter = mdates.DateFormatter('%m-%d')
            xlabel = "Month-Date"
        
        interval_dict[SN] = np.mean(np.diff(metadata.t)) # calculate interval between metadata sampling
        
        ### Battery voltage must be in reasonable range
        # Define battery voltage range
        batt_min = 1.7
        batt_max = 15
        
        
        # Save a few statistics from battery metadata
        pstats_df.loc[SN, "battery min"] = min(metadata.batt)
        pstats_df.loc[SN,"battery max"] = max(metadata.batt)
        
        # Battery voltage minimum tests
        if pstats_df.loc[SN, "battery min"] < batt_min:
            errors_df.loc[SN, "battery min"] = "ERROR"
            err_message = f"{SN} BATTERY ERROR: battery level {np.round(1.7-min(metadata.batt),decimals=2)} Volts below minimum threshold (1.7V)."
            print(err_message)
            errors.append(err_message)
        elif pstats_df.loc[SN, "battery min"] < batt_min + 1.5:
            errors_df.loc[SN, "battery min"] = "WARNING"
            warn_message = f"{SN} BATTERY WARNING: low battery level within {np.round(min(metadata.batt-1.7),decimals=2)} Volts of minimum threshold (1.7V)."
            print(warn_message)
            warnings.append(warn_message)
        else:
            errors_df.loc[SN, "battery min"] = "OKAY"
            
        # Battery voltage maximum tests    
        if pstats_df.loc[SN, "battery max"] > batt_max:
            errors_df.loc[SN, "battery max"] = "ERROR"
            err_message = f"{SN} BATTERY ERROR: battery level {np.round(max(metadata.batt)-15,decimals=2)} Volts above maximum threshold (15V)."
            print(err_message)
            errors.append(err_message)
        elif pstats_df.loc[SN, "battery max"] > batt_max - 0.05:
            errors_df.loc[SN, "battery max"] = "WARNING"
            warn_message = f"{SN} BATTERY WARNING: battery level within {np.round(15 - max(metadata.batt-1.7), decimals=2)} Volts of maximum threshold (15V)."
            print(warn_message)
            warnings.append(warn_message)
        else:
            errors_df.loc[SN, "battery max"] = "OKAY"  
            
        #slope of voltage decay
        
    ##%%%%%##
        ## Temperature must be within reasonable range
        # Define temperature range
        temp_min = -20
        temp_max = 60
        
        # Save a few statistics from temperature metadata
        pstats_df.loc[SN, "temperature min"] = min(metadata.temp)
        pstats_df.loc[SN, "temperature max"] = max(metadata.temp)
        pstats_df.loc[SN, "temperature average"] = np.mean(metadata.temp)
     
        # Temperature minimum check
        if pstats_df.loc[SN,"temperature min"] < -20: #degrees Celsius
            errors_df.loc[SN, "temperature min"] = "ERROR"
            err_message = f"{SN} TEMPERATURE ERROR: temperature {np.abs(np.round(min(metadata.temp)+20,decimals=2))} degrees below minimum threshold (-20 C)."
            print(err_message)
            errors.append(err_message)
        elif pstats_df.loc[SN,"temperature min"] < -15: #modify as needed, just a backbone structure for now.
            errors_df.loc[SN, "temperature min"] = "WARNING"
            warn_message = f"{SN} TEMPERATURE WARNING: temperature within {np.abs(np.round(20 + min(metadata.temp),decimals=2))} degrees of minimum threshold (-20 C)"
            print(warn_message)
            warnings.append(warn_message)
        else:
            errors_df.loc[SN, "temperature min"] = "OKAY" 
        # Temperature maximum check
        if pstats_df.loc[SN, "temperature max"] > 60: #degrees Celsius
            errors_df.loc[SN, "temperature max"] = "ERROR"
            err_message = f"{SN} TEMPERATURE ERROR: temperature {np.round(max(metadata.temp)-60,decimals=2)} degrees above threshold (60 C)."
            print(err_message)
            errors.append(err_message)
        elif pstats_df.loc[SN, "temperature max"] > 50: #modify as needed, just a backbone structure for now.
            errors_df.loc[SN, "temperature max"] = "WARNING"
            warn_message = f"{SN} TEMPERATURE WARNING: temperature within {np.round(60-max(metadata.temp),decimals=2)} degrees of maximum threshold (60 C)."
            print(warn_message)
            warnings.append(warn_message)
        else:
            errors_df.loc[SN,"temperature max"] = "OKAY" 
            
    ##%%%%%##    
        ###Create plots for battery voltage and temperature
        dec_factor = 10 # decimation factor
        
        ##format data for plotting
        #decimate to speed up plotting time
        batt_ind = np.arange(len(metadata.batt)/dec_factor)*dec_factor
        batt_dec = metadata.batt[batt_ind]
        time_unix = round(metadata.t,0)
        time_unix_ind = np.arange(len(time_unix)/dec_factor)*dec_factor
        time_unix_dec = time_unix[time_unix_ind]
        time_datestamp_dec = [datetime.datetime.utcfromtimestamp(int(t)) for t in time_unix_dec]
        temp_ind = np.arange(len(metadata.temp)/dec_factor)*dec_factor
        temp_dec = metadata.temp[temp_ind]
        
        #Plot battery voltage
        batt_temp_ax[0].plot(time_datestamp_dec, batt_dec, label= int(SN))
        batt_temp_ax[0].legend()
        batt_temp_ax[0].xaxis.set_major_formatter(formatter)
        batt_temp_ax[0].set_xlabel(xlabel)
        batt_temp_ax[0].axhline(batt_min, color="red", linestyle = ":", linewidth = 1)
        batt_temp_ax[0].axhline(batt_max, color="red", linestyle=":", linewidth = 1)

    
        #Plot temperature
        batt_temp_ax[1].plot(time_datestamp_dec, temp_dec)
        batt_temp_ax[1].legend(SN_list)
        batt_temp_ax[1].xaxis.set_major_formatter(formatter)
        batt_temp_ax[1].set_xlabel(xlabel)

        batt_temp_fig_path = f"{path}/figures/batt_temp.png"
        batt_temp_fig.savefig(batt_temp_fig_path, dpi=300)
                  
    ##%%%%%##         
        #### A2 and A3 must be within a specified range, and dV/dt = 0 should be true <1% of record
        # Define A2 and A3 range
        A_min = 0
        A_max = 3.1 # [TROUBLESHOOT]: May need to be re-evaluated
         
        ## A2
        # Calculate the proportion where A2 is zero
        A2_zerodiff_proportion = (np.sum(np.diff(metadata.A2) == 0) / (len(metadata.A2) -1 )) 
        pstats_df.loc[SN, "A2 flat"] = A2_zerodiff_proportion 
        # True/False test to see whether all data is within range
        within_A2_range = (all(metadata.A2 >= A_min) & all(metadata.A2 <= A_max))
        pstats_df.loc[SN, "A2 range"] = within_A2_range
        
        #Check that A2 dV/dt == 0 less than 99% of time. >99% indicates a likely short circuit.
        if pstats_df.loc[SN, "A2 flat"] > 0.99: 
            errors_df.loc[SN, "A2 flat"] = "ERROR"
            err_message = f"{SN} A2 ERROR: {np.round(A2_zerodiff_proportion*100,decimals=1)}% of A2 dV/dt is exactly 0. More than 99% indicates a likely short circuit."
            print(err_message)
            errors.append(err_message)
        elif pstats_df.loc[SN,"A2 flat"] > 0.95: #95% placeholder; uncertain interpretation
            errors_df.loc[SN, "A2 flat"] = "WARNING"
            warn_message = f"{SN} A2 WARNING: {np.round(A2_zerodiff_proportion*100,decimals=1)}% of A2 dV/dt is exactly 0. More than 99% indicates a likely short circuit."
            warnings.append(warn_message)
            print(warn_message)
        else:
            errors_df.loc[SN, "A2 flat"] = "OKAY" 
            
       #Check A2 is within range
        if not within_A2_range:
            pstats_df.loc[SN, "A2 range"] = 0 #outside of range (false)
            errors_df.loc[SN, "A2 range"] = "ERROR"
            err_message = f"{SN} A2 ERROR: A2 outside of range"
            errors.append(err_message)
            print(err_message)
        else:
            pstats_df.loc[SN,"A2 range"] = 1 #within range(true)
            errors_df.loc[SN,"A2 range"] = "OKAY" 
    ##%%%%%## 
        ## A3
        # Calculate the proportion where A3 is zero
        A3_nonzero = (np.sum(np.diff(metadata.A3) == 0) / (len(metadata.A3) -1 ))
        pstats_df.loc[SN,"A3 flat"] = A3_nonzero
        #True/False test to see whether all data is within range
        within_A3_range = (all(metadata.A3 >= A_min) & all(metadata.A3 <= A_max))
        pstats_df.loc[SN, "A3 range"] = within_A3_range
        
        #Check that A3 dV/dt == 0 less than 99% of time
        if pstats_df.loc[SN,"A3 flat"] > 0.99: 
            errors_df.loc[SN,"A3 flat"] = "ERROR"
            err_message = f"{SN} A3 ERROR: {np.round(A3_nonzero*100,decimals=1)}% of A3 dV/dt is exactly 0. More than 99% indicates a likely short circuit."
            errors.append(err_message)
            print(err_message)
        elif pstats_df.loc[SN,"A3 flat"] > 0.95: #placeholder of 95%
            errors_df.loc[SN, "A3 flat"] = "WARNING"
            warn_message = f"{SN} A3 WARNING: {np.round(A3_nonzero*100,decimals=1)}% of A3 dV/dt is exactly 0. More than 99% indicates a likely short circuit."
            warnings.append(warn_message)
            print(warn_message)
        else:
            errors_df.loc[SN,"A3 flat"] = "OKAY"
            
       #Check A3 is within range     
        if not within_A3_range:
            pstats_df.loc[SN, "A3 range"] = 0 #outside of range (false)
            errors_df.loc[SN, "A3 range"] = "ERROR"
            err_message = f"{SN} A3 ERROR: A3 outside of range."
            errors.append(err_message)
            print(err_message)
        else:
            pstats_df.loc[SN, "A3 range"] = 1 #within range(true)
            errors_df.loc[SN, "A3 range"] = "OKAY" 
            
    ##%%%%%## 
        ##format data to plot A2 and A3 metadata
        A2_ind = np.arange(len(metadata.A2)/dec_factor)*dec_factor
        A2_dec = metadata.A2[A2_ind]
        A3_ind = np.arange(len(metadata.A3)/dec_factor)*dec_factor
        A3_dec = metadata.A3[A3_ind]
        
        #Plot A2 data
        A2_A3_ax[0].plot(time_datestamp_dec, A2_dec)  
        A2_A3_ax[0].legend(SN_list)
        A2_A3_ax[0].xaxis.set_major_formatter(formatter)
        A2_A3_ax[0].set_xlabel(xlabel)
        #Plot A3 data
        A2_A3_ax[1].plot(time_datestamp_dec, A3_dec)
        A2_A3_ax[1].legend(SN_list)
        A2_A3_ax[1].xaxis.set_major_formatter(formatter)
        A2_A3_ax[1].set_xlabel(xlabel)
        
        A2_A3_fig_path = f"{path}/figures/A2_A3.png"
        A2_A3_fig.savefig(A2_A3_fig_path, dpi = 300)
        
    ##%%%%%##            
        #### minFifoFree and maxFifoUsed should always add to 75
        # Determine threshold
        fifo_rule = 75
        fifo_sum = metadata.minFifoFree + metadata.maxFifoUsed
        pstats_df.loc[SN, "fifo sum"] = max(fifo_sum)
        if any((fifo_sum) != fifo_rule):
           errors_df.loc[SN, "fifo sum"] = "INFO"
           notes_message = f"{SN} fifo notes: fifo sum exceeds range by {np.round(fifo_rule - max(fifo_sum),decimals=2)}."
           notes.append(notes_message)
           #print(notes_message)
        ##elif for warning??
        else:
            errors_df.loc[SN,"fifo within range"] = "OKAY"
            
        #### maxFifoUsed should be less than 5 99% of the time, and should never exceed 25
        #how to display in dataframe if less than 5 99%?
        max_fifo_check = np.sum(metadata.maxFifoUsed > 5)/(len(metadata.maxFifoUsed) -1 )
        pstats_df.loc[SN,"max fifo within range"] = max_fifo_check
        if max_fifo_check > 0.01:
            errors_df.loc[SN,"max fifo within range"] = "INFO"
            notes_message = f"{SN} max fifo info: max fifo (max_fifo_check - 0.01)*100 % outside the standard operating range."
            #print(notes_message)
            notes.append(notes_message)
        else:
            errors_df.loc[SN, "max fifo within range"] = "OKAY"
            
        if any(metadata.maxFifoUsed > 25):
            errors_df.loc[SN, "max fifo"] = "NOTE"
            notes_message = f"{SN} max fifo note: max fifo exceeds maximum by {np.round(max(metadata.maxFifoUsed)-25,decimals=2)}."
            notes.append(notes_message)
        else:
            errors_df.loc[SN, "max fifo within range"] = "OKAY"
            
    ##%%%%%##             
        #### maxOverruns should always be zero 
        pstats_df.loc[SN, "max overruns"] = max(metadata.maxOverruns)
        if any(metadata.maxOverruns) !=0:
            errors_df.loc[SN, "max overruns"] = "WARNING"
            warn_message = f"{SN} OVERRUNS WARNING: maximum overruns does not equal 0. ({max(metadata.maxOverruns)})"
            print(warn_message)
            warnings.append(warn_message)
        else:
            errors_df.loc[SN, "max overruns"] = "OKAY"
            
    ##%%%%%##             
        #### unusedStack1 and unusedStackIdle should always be above some threshold 
        #pstats_df.loc[SN,"unused stack1 max"] = max(metadata.unusedStack1)
        #pstats_df.loc[SN,"unused stack idle max"] = max(metadata.unusedStackIdle)
        if any(metadata.unusedStack1 <= 30) or any(metadata.unusedStackIdle <= 30):
            errors_df.loc[SN, "unused stack"] = "WARNING"
            warn_message = f"UNUSED STACK WARNING: One value of unused stack exceeds maximum by {np.round(max(metadata.unusedStack1)-30,decimals=2)}."
            print(warn_message)
            warnings.append(warn_message)
        else:
            errors_df.loc[SN, "unused stack"] = "OKAY"

    ##%%%%%##             
        #### find time differences among samples with gps off that are > 180 sec
        # subtract interval from gps_time_check
        gps_time_check = np.diff(metadata.t[metadata.gpsOnFlag == 0])[10:] # skip the first ten seconds and first GPS cycle, which is very long by design
        gps_mean = gps_time_check[gps_time_check > 11] 
        pstats_df.loc[SN, "mean gps run time"] = np.mean(gps_mean)
        if any(gps_time_check > 180): 
            errors_df.loc[SN, "gps run time"] = "WARNING"
            warn_message = f"{SN} GPS WARNING: GPS runtime is {max(gps_time_check)}."
            print(warn_message)
            warnings.append(warn_message)
            
        ## individual GPS:
            #plot GPS histogram for runtime
            #change plotting options 
        gps_on = metadata.gpsOnFlag
        time_cycle = 900 # seconds in cycle (15 minutes)
        gps_proportion = np.sum(gps_on)/len(gps_on) * time_cycle # time proportion that GPS is on
        if gps_proportion > 180:
            gps_proportion = 180
        pstats_df.loc[SN, "on time proportion"] = gps_proportion
        #IDEAS - change to stacked bar chart with different colors for serial numbers
        # how to select colors automatically?
        time_filt = gps_time_check[gps_time_check > 11] - interval
        time_filt[time_filt > 180] = 180
        binsize = np.arange(10,180,5)
        bins = gps_ax[SN_index].hist(time_filt, bins=binsize)
        y_scale = np.round((max(bins[0])/2) + 1)
        gps_ax[SN_index].errorbar(gps_proportion, y_scale, yerr= y_scale, ecolor = 'r')
        gps_ax[SN_index].set_ylabel('#' + SN_list[SN_index])
        gps_ax[SN_index].set_xticks([]) # not working
        gps_ax[SN_index].axes.xaxis.set_ticklabels([])
        gps_ax[SN_index].xaxis.set_major_locator(plt.MultipleLocator(20))
        gps_ax[SN_index].xaxis.set_minor_locator(plt.MultipleLocator(10))
        if SN == SN_list[-1]:    
            gps_ax[SN_index].set_xlabel('seconds')
            gps_ax[SN_index].axes.xaxis.set_ticklabels([0,20,40,60,80,100,120,140,160,'>180'])
            gps_ax[SN_index].annotate('on time proportion', (gps_proportion, 10), xytext = (gps_proportion + 10 , 15), color = 'r',
                                  arrowprops = dict(arrowstyle = '->', connectionstyle = "angle, angleA = 90, angleB = 0, rad = 10", color = 'r'))
        gps_fig_path = f"{path}/figures/gps_runtime.png"
        gps_fig.savefig(gps_fig_path, dpi=300)
        
           
        gps = pd.read_csv(path +'/gps/' + SN + 'gps_000.txt', sep = ',')
        gps.t = gps.t.apply(obspy.UTCDateTime)
        gps_dict[SN] = gps
        lat_deg_to_meters = 40e6 / 360 # conversion factor from degrees latitude to meters
        lon_deg_to_meters = 40e6 / 360 * np.cos(np.median(gps.lat) * np.pi/180) # smaller at the poles
        
        ############################################
        #### lat and lon should vary by less than 100 m for each logger (could change)
        #### the maximum difference between GPS fix times should never exceed 20 minutes
        ############################################

        ## Individual SN waveform data:
        stream = obspy.read(path +'/mseed/*..' + SN + '..HDF.mseed')
        stream.merge()
        #### trim the stream to exclude the first and last 5 minutes
        #### dp/dt = 0 should occur for <1% of record (e.g. clipping, flatlining)
        #### SKIP FOR NOW: noise spectrum must exceed spec/2
        #### SKIP FOR NOW: 20% quantile spectra should be close to self-noise spec
        #### SKIP FOR NOW: noise spectra of sensors must agree within 3 dB everywhere and within 1 dB for 90% of frequencies
    
    #Do not omit rows and columns when displaying in console
    pd.set_option('display.max_rows', None)
    pd.set_option('display.max_columns', None)
    pd.set_option('display.width', None)
    pd.set_option('display.max_colwidth', None)
    print('Results')
    print(errors_df)
    print('Stats:')
    print(pstats_df)
    
    
    print("\nSerial number tests complete.") 
    
# ============================================================================= 
    ## Group metadata tests:    
    ## If we're at this point, we have data from multiple loggers and are clear 
    # to run group tests.
# =============================================================================
    ## Before running the group tests, ensure that we actually have data more than one Gem!
    ## If not, add a warning, and return without conducting group tests.
    group_err = []
    group_warnings = []
    group_notes = []
    
    print("\n\nRunning group GPS tests")
    if (len(SN_list) == 1) or individual_only:
        warn_message = 'Test only includes one logger; cannot run comparison tests'
        group_err.append(warn_message)
        #return {'errors':errors, 'warnings':warnings, 'notes':notes}
        
#### all loggers' first and last times should agree within 20 minutes
    max_mins = 20
    max_secs = max_mins * 60
    # Record all start and stop times in group test dataframe
    for SN_index, SN in enumerate(SN_list):
        start_time = min(metadata.t)
        stop_time = max(metadata.t)
        group_df.loc[SN, "start time"] = start_time
        group_df.loc[SN, "end time"] = stop_time
    
    # Find the median and create a range within the max time distance for start and stop times
    gps_start_med = np.median(group_df.iloc[:,0]) # find the median of start times
    gps_stop_med = np.median(group_df.iloc[:,1]) # find the median of stop times
    upper_start = gps_start_med + max_secs/2 # create an upper bound for start times
    lower_start = gps_start_med - max_secs/2 # create a lower bound for start times
    upper_stop = gps_stop_med + max_secs/2 # create an upper bound for stop times
    lower_stop = gps_stop_med - max_secs/2 # create a lower bound for stop times
    
    # Check all SN start and stop times to ensure they are within range
    for SN_index, SN in enumerate(SN_list):
        if not lower_start <= group_df.iloc[SN_index,0] <= upper_start:
            err_message = (f"{SN} GROUP GPS ERROR: The start times are not within {max_mins} minutes of the median.")
            group_err.append(err_message)
            print(err_message)
        if not lower_stop <= group_df.iloc[SN_index,1] < upper_stop:
            err_message = (f"{SN} GROUP GPS ERROR: The stop times are not within {max_mins} minutes of the median.")
            group_err.append(err_message)
            print(err_message)
    if len(group_err) == 0:
        note = "The start and stop times for all loggers agree."
        group_notes.append(note)
        print(note)

#### at every given time, temperature must agree within 2C for all loggers
# interval of 061 and 065 is 10 seconds
    check_interval = 60 #seconds (time between checks)
    all_interval= interval_dict.values()
    df_width = check_interval / int(min(all_interval)) # use largest interval to calculate size
   
    
    # Determine start and stop times (Unix time)
    mod = upper_start % df_width # modulus remainder to round start time to even minute
    temp_start = upper_start - mod # start time on an even minute
    mod = upper_stop % df_width
    temp_end = upper_stop - mod - check_interval*10 # stop time on an even minute, ten minutes before end
    
    # Create dataframe to house temperatures to check
    column_index = np.arange(0,int((temp_end-temp_start)/df_width),1) # theoretically, the number of values between start and end
    
    group_temp_df = pd.DataFrame(index = SN_list, columns = column_index ) # create dataframe to house temperatures at each minute for each SN
    times_checked = np.zeros((1,max(column_index)))
    
    for SN_index, SN in enumerate(SN_list):
        metadata = metadata_dict[SN]
        temp_interval = check_interval / int(interval_dict[SN])
        argstart_list = [] # reset closest start list
        argend_list = [] # reset closest end list
        times = metadata.t # call all the time metadata
        for time in times: # for each time value in time metadata
            argstart_list.append(np.abs(temp_start - time)) # create a list of time values minus start time (find closest to start)
            argend_list.append(np.abs(temp_end - time)) # create list of time values minus end time (find closest index to end)
        
        start_index = np.argmin(argstart_list) # find index for closest minute time for start
        #format to not include nans from metadata
        stop_index = np.argmin(argend_list) # find index for last time value
        # too high

        times_to_check_index = np.arange(start_index, stop_index, temp_interval) # create evenly spaced array of even minutes
        times_checked = np.arange(temp_start, temp_end, temp_interval) # must create index based on mutally agreed start time
        for df_index, index in enumerate(times_to_check_index):
            #TROUBLESHOOT: 061 and 065 saving into dataframe as nan after index 29
            group_temp_df.iloc[SN_index,df_index] = metadata.temp[index] # save minute temperature reading into dataframe
    error = False
    for column in column_index: # column represents temperature data for each time that will be checked 
        # might be operating dataframe functions on entire set, not by columns...
        temp_median = np.round(group_temp_df[column].median(),2)
        temp_range = np.round(group_temp_df[column].max() - group_temp_df[column].min(),2)
        outliers = (np.where(any(group_temp_df[column]) > temp_median + 1 or any(group_temp_df[column] < temp_median - 1))[0])
        # Find offending serial numbers outside of temperature range
        x = (group_temp_df.index[group_temp_df[column] > temp_median + 1].tolist())       
        if len(x) > 0:
            error = True
            ts = int(times_checked[column])
            time_lookup = datetime.datetime.utcfromtimestamp(ts)
            err_message = (f"SN {x} recorded temperatures greater than 1 on either side of the temperature median {temp_median} on {time_lookup}. Total temperature range = {temp_range} (alpha)")
            group_err.append(err_message)
            print(err_message)
    if error == False:
<<<<<<< HEAD
        print("The recorded temperatures are within two degrees Celcius (alpha)")  
=======
        print("The recorded temperatures are within two degrees Celsius")  
>>>>>>> e5b5b51d
     
            
    #  Relict temperature check (KeyError: 'SN')      
    # all_temperatures = np.zeros((len(SN_list), len(times_to_check_index)))
    # temperatures = {}
    # for i, SN in enumerate(SN_list):
    #     temperatures[SN] = scipy.signal.lfilter(np.ones(100)/100, [1],
    #         scipy.interpolate.interp1d(metadata_dict[SN].t, metadata_dict[SN].temp)(times_to_check_index))
    #     # to do: use the median instead
    #     # average_temperatures += temperatures[SN]/ len(SN_list)
    #     all_temperatures[i,:] =  temperatures[SN]
    # med_temperatures = np.median(all_temperatures, 0)
    # for SN in SN_list:
    #     if np.sum(np.abs(temperatures[SN] - med_temperatures) > 2)/len(times_to_check_index) > 0.1:
    #         failure_message = SN + ': disagrees excessively with average temperature'
    #         print(failure_message)
    #         errors.append(failure_message)
    #     else:
    #         print(SN + ': Temperatures agree')
   
    #### all loggers' average lat and lon should agree within 1 m

    ## group waveform data data:
    #### length of converted data should match among all loggers
    #### a "coherent window" has all cross-correlation coefficients > 0.9, passes consistency criterion, and has amplitude above noise spec. 90% of coherent windows should have only nonzero lags, and none should have persistently nonzero lags (define).
    if run_crosscorrelation_checks:
        DB = gemlog.make_db(path + '/mseed', '*', 'tmp_db.csv')
        DB = DB.loc[DB.station.isin(SN_list),:]
        [t, lag, xc_coef, consistency] = check_lags(DB, winlength=100)
        coherent_windows = (consistency == 0) & (np.median(xc_coef, 0) > 0.8)
        zero_lags = lag[:,coherent_windows]==0
        num_coherent_windows = np.sum(coherent_windows)
        if (np.sum(np.all(zero_lags, 0)) / num_coherent_windows) < 0.8:
            failure_message = 'Time lags are excessively nonzero for coherent time windows'
            print(failure_message)
            group_err.append(failure_message)
        else:
            note = 'Time lags for coherent time windows are mostly/all zero'
            group_notes.append(note)
            print(note)
        
        ## add a figure showing time lags plotted over time
        time_lags_fig = plt.figure(3)
        for i in range(len(lag)):
            plt.plot(np.array(t)-t[0], lag[i])
        plt.legend() ## not sure how to do this
        plt.title('Time lags from cross-correlation')
        plt.ylabel('Time lag (samples)')
        time_lags_fig_path = f"{path}/figures/time_lags.png"
        time_lags_fig.savefig(time_lags_fig_path, dpi = 300)

    #return {'errors':errors, 'warnings':warnings, 'notes':notes}
    
#%%

# ============================================================================
    # Information on tests including thresholds to be printed in the report
# ============================================================================
    info = []
    trouble = []

    ## Battery test information and troubleshooting ##
    info.append(f"""BATTERY TEST INFO: This test is designed to ensure the voltage of each gem is within [{batt_min} to {batt_max} 
                Volts at each recorded instance. Gems within this specified range, but within a range 0.5 Volts from the threshold 
                will result in a warning message. This message is printed into the console and into the automatically generated pdf
                within the metadata folder. A plot is generated to visualize which serial numbers are malfunctioning
                and where they are operating. This plot is also saved in the metadata folder under an automatically generated folder
                called figures.""")
    trouble.append("""BATTERY TROUBLESHOOTING: If you received a battery warning, it is likely the gem was not able to record any 
                   waveform data. This can usually be fixed by changing the batteries. If you received a battery error [INSERT PROBLEM]
        [INSERT TROUBLESHOOT]
        """)
    ## Temperature test information and troubleshooting ##
    info.append(f"""TEMPERATURE TEST INFO: This test ensures the gemlogger is recording ambient air temperatures within an reasonable 
                range. This range is set at {temp_min} to {temp_max} Celsius or {(temp_min * 9/5) + 32} to {(temp_max * 9/5) + 32} 
                Fahrenheit. At temperatures outside this range, the electrical components of the gem could malfunction.
        """)
    trouble.append("""TEMPERATURE TROUBLESHOOTING: If you received a temperature warning, you are approaching the limit of the 
                   temperature range operation for the gemlogger ({temp_min} to {temp_max} C). If this value does not reflect an 
                   accurate ambient air temperature, [INSERT TROUBLESHOOTING]
        """)
#%%
   
# ============================================================================= 
    # Create a PDF output of plots with the date of report, errors warning and
    # notes list, and metadata summary dataframes
    # Create seperate package to reduce gemlog dependencies for detailed report
# =============================================================================
    report_path = os.path.join(path, "reports")
    file_exists = os.path.exists(report_path)
    if file_exists == False:    
        os.mkdir(report_path)
    else:
        pass
## Set up report pages and headings    
    report_date = datetime.datetime.today()
    report_date = report_date.strftime("%Y-%m-%d")
    filename = str("Huddle_test_output_" + report_date)
    pdf = FPDF()
    pdf.add_page()
    pdf.set_font('helvetica', 'B', size=12)
    pdf.cell(0,10, f"Huddle Test Results", border=0, ln=0, align= 'C')
    pdf.ln() #new line
    pdf.cell(0,10, f"Date: {report_date}",border=0,align= 'C', ln=1)
    pdf.ln()

## Insert error and warning list
    pdf.cell(0,5,"Errors and Warnings", align = 'L', ln=1)
    pdf.set_font('helvetica', size=8)
    for i, error in enumerate(errors):
        pdf.cell(12,4, '%s' % errors[i], ln=1)
    for j, warning in enumerate(warnings):
        pdf.cell(12,4, '%s' % warnings[j], ln=1)
    pdf.ln()    
## Insert notes list       
    pdf.cell(0,5,"Notes", align = 'L', ln=1)
    pdf.set_font('helvetica', size=8)
    for k, note in enumerate(notes):
        pdf.cell(12,3, '%s' % note, ln=1)
    pdf.ln()
    
## Insert errors dataframe as status
    #Format for multiline headers
    status_header = []
    for index, col in enumerate(errors_df.columns):
       col_header = [[],[]]
       col_header = col.split() 
       status_header.append(col_header)
    #reduce excessive word sizes
    for word in status_header:
        if word[0] == "temperature":
            word[0] = "temp"
        if word[1] == "overruns":
            word[1] = "overrun"
            
    space = ''
    for i, header in enumerate(status_header):
        if len(status_header[i]) == 3:
            status_header[i].insert(0,space)
        elif len(status_header[i]) == 2:
            status_header[i].insert(0,space)
            status_header[i].insert(1,space)
        elif len(status_header[i]) == 1:
            status_header[i].insert(0,space)
            status_header[i].insert(1,space)
            status_header[i].insert(2,space)
        else:
            pass
    
    
    # Insert title for summary table
    pdf.set_font('helvetica', 'BU', size=10)
    pdf.cell(0,10, 'Gem Sensor Status Summary', align='C')
    pdf.ln()
    
    # Insert headers for summary table
    pdf.set_font('helvetica', 'B', size=8)
    for j in range(0,4):
        if j == 2:
            pdf.cell(8,10, 'SN') # Create SN column heading
        else:
            pdf.cell(8,10, ' ') #Other lines are blank in SN column heading
        for i, header in enumerate(status_header):
            pdf.cell(12,5, '%s' % status_header[i][j])
        pdf.ln() 
        
    # print errors data frame into PDF as "status"
    pdf.set_font('helvetica', 'B', size=6)
    for i in range(0,len(errors_df)):
       pdf.cell(8,10, '%s' % SN_list[i])
       for j in range(0,len(errors_df.columns)): 
           pdf.cell(12,10, '%s' % errors_df.iloc[i,j], 1, 0, 'C')
       pdf.ln()
       
    
## Insert pstats_df as details        
    #Format for multiline headers
    pdf_header = []
    for index, col in enumerate(pstats_df.columns):
       col_header = [[],[]]
       col_header = col.split() 
       pdf_header.append(col_header)
    #reduce excessive word sizes
    for word in pdf_header:
        if word[0] == "temperature":
            word[0] = "temp"
        if word[1] == "overruns":
            word[1] = "overrun"
            
    space = ''
    for i, header in enumerate(pdf_header):
        if len(pdf_header[i]) == 3:
            pdf_header[i].insert(0,space)
        elif len(pdf_header[i]) == 2:
            pdf_header[i].insert(0,space)
            pdf_header[i].insert(1,space)
        elif len(pdf_header[i]) == 1:
            pdf_header[i].insert(0,space)
            pdf_header[i].insert(1,space)
            pdf_header[i].insert(2,space)
        else:
            pass
    # Insert title for details table
    pdf.ln()
    pdf.set_font('helvetica', 'BU', size=10)
    pdf.cell(0,10, 'Gem Sensor Metadata Details', align='C')
    pdf.ln()
    
    pdf.set_font('helvetica', 'B', size=8)
    
    
    # Create headers for details table
    for j in range(0,4):
        if j == 2:
            pdf.cell(8,10, 'SN') # Create SN column heading
        else:
            pdf.cell(8,10, ' ') #Other lines are blank in SN column heading
        for i, header in enumerate(pdf_header):
            pdf.cell(12,5, '%s' % pdf_header[i][j])
        pdf.ln() 
    
    #print out pstats_df into pdf
    pdf.set_font('helvetica', size = 8)
    for i in range(0,len(pstats_df)):
       pdf.cell(8,10, '%s' % SN_list[i])
       for j in range(0,len(pstats_df.columns)): 
           pdf.cell(12,10, '%s' % np.round((pstats_df.iloc[i,j]),3), 1, 0, 'C')
       pdf.ln()
       
    
    
    ## Add figures into report
    img_height = 120
    img_width = 176
    
    pdf.image(batt_temp_fig_path, w = img_width , h = img_height) 
    pdf.ln()
    pdf.image(A2_A3_fig_path, w = img_width, h = img_height)
    pdf.ln()
    pdf.image(gps_fig_path, w = img_width, h = 135)
    pdf.ln()
    pdf.ln()
    
## Group test results
    pdf.set_font('helvetica', 'B', size = 10)
    pdf.cell(0,10, f"Group Test Results", border=0, ln=0, align= 'C')
    pdf.ln()
    pdf.set_font('helvetica', size=8)
    for i, error in enumerate(group_err):
        pdf.cell(12,4, '%s' % group_err[i], ln=1)
    for i, note in enumerate(group_notes):
         pdf.cell(12,4, '%s' % group_notes[i], ln=1)
    #return {'errors':errors, 'warnings':warnings, 'stats':pstats_df, 'results':errors_df}
    pdf.ln()
    for i, note in enumerate(info):
        pdf.multi_cell(200,5, '%s' %info[i])
        pdf.ln()
    
    ## add the time lags if they were actually calculated
    if run_crosscorrelation_checks:
        pdf.ln()
        pdf.image(time_lags_fig_path, w = img_width, h = img_height)
        
## Close and name file    
    pdf.output(f"{report_path}/{filename}.pdf")
    
<|MERGE_RESOLUTION|>--- conflicted
+++ resolved
@@ -610,11 +610,8 @@
             group_err.append(err_message)
             print(err_message)
     if error == False:
-<<<<<<< HEAD
-        print("The recorded temperatures are within two degrees Celcius (alpha)")  
-=======
-        print("The recorded temperatures are within two degrees Celsius")  
->>>>>>> e5b5b51d
+        print("The recorded temperatures are within two degrees Celcius (alpha_version)")  
+
      
             
     #  Relict temperature check (KeyError: 'SN')      

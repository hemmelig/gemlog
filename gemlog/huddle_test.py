--- conflicted
+++ resolved
@@ -783,107 +783,10 @@
     pdf.ln()
     pdf.image(A2_A3_fig_path, w = img_width, h = img_height)
     pdf.ln()
-<<<<<<< HEAD
-    pdf.image(gps_fig_path, w = 176, h = 135)
-    pdf.ln()  
-    pdf.output(f"{report_path}/{filename}.pdf")
-    #return {'errors':errors, 'warnings':warnings, 'stats':pstats_df, 'results':errors_df}
-    
-   
-    ## Before running the group tests, ensure that we actually have data more than one Gem!
-    ## If not, add a warning, and return without conducting group tests.
-    print("\n\nRunning group GPS tests")
-    if (len(SN_list) == 1) or individual_only:
-        warn_message = 'Test only includes one logger; cannot run comparison tests'
-        warnings.append(warn_message)
-        #return {'errors':errors, 'warnings':warnings, 'notes':notes}
-
-    ## If we're at this point, we have data from multiple loggers and are clear to run group tests.
-    ## Group metadata:
-    #### all loggers' first and last times should agree within 20 minutes
-    # start_time = metadata_dict[SN_list[0]].t.min()
-    # end_time = metadata_dict[SN_list[0]].t.max()
-    # failure_type = "time sync"
-    group_err = []
-    max_mins = 20
-    max_secs = max_mins * 60
-    
-    # Record all start and stop times in group test dataframe
-    for SN in SN_list:
-        start_time = min(metadata.t)
-        end_time = max(metadata.t)
-        group_df.loc[SN, "start time"] = start_time
-        group_df.loc[SN, "end time"] = end_time
-    
-    # Find the median and create a range within the max time distance for start and stop times
-    gps_start_med = np.median(group_df.iloc[:,0]) # find the median of start times
-    gps_stop_med = np.median(group_df.iloc[:,1]) # find the median of stop times
-    upper_start = gps_start_med + max_secs/2 # create an upper bound for start times
-    lower_start = gps_start_med - max_secs/2 # create a lower bound for start times
-    upper_stop = gps_stop_med + max_secs/2 # create an upper bound for stop times
-    lower_stop = gps_stop_med - max_secs/2 # create a lower bound for stop times
-    
-    # Check all SN start and stop times to ensure they are within range
-    for SN_index, SN in enumerate(SN_list):
-        if not lower_start <= group_df.iloc[SN_index,0] <= upper_start:
-            err_message = (f"{SN} GROUP GPS ERROR: The start times are not within {max_mins} minutes of the median.")
-            group_err.append(err_message)
-            print(err_message)
-        else: print(f"{SN}: metadata start times agree")
-        if not lower_stop <= group_df.iloc[SN_index,1] < upper_stop:
-            err_message = (f"{SN} GROUP GPS ERROR: The stop times are not within {max_mins} minutes of the median.")
-            group_err.append(err_message)
-            print(err_message)
-        else: print(f"{SN}: metadata stop times agree")   
-    
-#%%
-=======
     pdf.image(gps_fig_path, w = img_width, h = 135)
->>>>>>> 19d83367
-
-    pdf.ln()
-    pdf.ln()
-    
-<<<<<<< HEAD
-    for SN in SN_list[1:]:
-        
-        
-        
-        if np.abs(metadata_dict[SN].t.min() - start_time) > (max_secs):
-            failure_message = SN + ': metadata start times disagree excessively'
-            print(failure_message)
-            errors.append(failure_message)
-        else:
-            print(SN + ': metadata start times agree')
-        if np.abs(metadata_dict[SN].t.max() - end_time) > (max_secs):
-            failure_message = 'metadata stop times disagree excessively'
-            print(failure_message)
-            errors.append(failure_message)
-        else:
-            print(SN + ': metadata stop times agree')
-        start_time = max(start_time, metadata_dict[SN].t.min())
-        end_time = min(end_time, metadata_dict[SN].t.max())
-        
-    #### at every given time, temperature must agree within 2C for all loggers
-    times_to_check = np.arange(start_time, end_time)
-    #average_temperatures = 0
-    all_temperatures = np.zeros((len(SN_list), len(times_to_check)))
-    temperatures = {}
-    for i, SN in enumerate(SN_list):
-        temperatures[SN] = scipy.signal.lfilter(np.ones(100)/100, [1],
-            scipy.interpolate.interp1d(metadata_dict[SN].t, metadata_dict[SN].temp)(times_to_check))
-        # to do: use the median instead
-        #average_temperatures += temperatures[SN]/ len(SN_list)
-        all_temperatures[i,:] =  temperatures[SN]
-    med_temperatures = np.median(all_temperatures, 0)
-    for SN in SN_list:
-        if np.sum(np.abs(temperatures[SN] - med_temperatures) > 2)/len(times_to_check) > 0.1:
-            failure_message = SN + ': disagrees excessively with average temperature'
-            print(failure_message)
-            errors.append(failure_message)
-        else:
-            print(SN + ': Temperatures agree')
-=======
+    pdf.ln()
+    pdf.ln()
+    
 ## Group test results
     pdf.set_font('helvetica', 'B', size = 10)
     pdf.cell(0,10, f"Group Test Results", border=0, ln=0, align= 'C')
@@ -898,7 +801,6 @@
     for i, note in enumerate(info):
         pdf.multi_cell(200,5, '%s' %info[i])
         pdf.ln()
->>>>>>> 19d83367
     
 ## Close and name file    
     pdf.output(f"{report_path}/{filename}.pdf")

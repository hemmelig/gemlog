--- conflicted
+++ resolved
@@ -10,7 +10,6 @@
     return sorted(unique)
 
 def verify_huddle_test(path):
-<<<<<<< HEAD
     """Perform a battery of tests on converted data from a huddle test to ensure that no Gems are
     obviously malfunctioning. 
 
@@ -49,11 +48,6 @@
     errors = []
     warnings = []
     notes = []
-=======
-    
-    path = '/home/tamara/demo_QC'
-    failures = []
->>>>>>> 8d5b5d9d
     ## Huddle test performance requirements:
     #### >=3 loggers must have barbs facing each other and all within 15 cm, in a turbulence-suppressed semi-enclosed space, sitting on a shared hard surface on top of padding, with good GPS signal, in a site that is not next to a continuous noise source (duty cycle < 80%). Loggers should all start and stop acquisition within 1 minute of each other, and run for at least one week.
 
@@ -93,25 +87,6 @@
         else:
             print('Sufficient Temperature Range')
 
-<<<<<<< HEAD
-        ############################################
-        #### A2 and A3 must be 0-3.1, and dV/dt = 0 should be true <1% of record
-
-
-        if (np.sum(np.diff(metadata.A2) == 0) / (len(metadata.A2) -1 )) > 0.01:
-            pass
-            ## fail the check
-        else:
-            pass
-            ## pass the check
-
-        if not (all(metadata.A2 >=0) & all(metadata.A2 <= 3.1)):
-            failure_message = SN + ': Bad A2'
-            print(failure_message)
-            errors.append(failure_message) 
-        else:
-            print('A2 okay')
-=======
         if False:
             #### A2 and A3 must be 0-3.1, and dV/dt = 0 should be true <1% of record
             ##A2
@@ -143,7 +118,6 @@
             else:
                 print('A3 okay')
             
->>>>>>> 8d5b5d9d
         #### minFifoFree and maxFifoUsed should always add to 75
 
         if any((metadata.minFifoFree + metadata.maxFifoUsed) != 75):
